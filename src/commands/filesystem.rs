--- conflicted
+++ resolved
@@ -1,10 +1,7 @@
 use crate::commands::CommandExecutor;
 use crate::error::ShellError;
 use std::fs;
-<<<<<<< HEAD
 use std::io::{self, Read, Write};
-=======
-use std::io;
 use std::path::Path;
 use std::os::unix::fs::PermissionsExt;
 use std::os::unix::fs::FileTypeExt;
@@ -16,7 +13,6 @@
 const BLUE_BOLD: &str = "\x1b[1;34m";  // Directories (bold blue)
 const GREEN: &str = "\x1b[0;32m";      // Executables
 const CYAN: &str = "\x1b[0;36m";       // Symlinks
->>>>>>> baf80aef
 
 pub struct PwdCommand;
 pub struct CdCommand;
