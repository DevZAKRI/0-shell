--- conflicted
+++ resolved
@@ -11,18 +11,10 @@
 use chrono::{DateTime, Local};
 
 // Standard ls colors
-<<<<<<< HEAD
-const RESET: &str = "\x1b[0m";
-const BLUE_BOLD: &str = "\x1b[1;34m";  // Directories (bold blue)
-const GREEN: &str = "\x1b[0;32m";      // Executables
-const CYAN: &str = "\x1b[0;36m";       // Symlinks
-use std::env;
-=======
 // const RESET: &str = "\x1b[0m";
 // const BLUE_BOLD: &str = "\x1b[1;34m";  // Directories (bold blue)
 // const GREEN: &str = "\x1b[0;32m";      // Executables
 // const CYAN: &str = "\x1b[0;36m";       // Symlinks
->>>>>>> 6864260f
 
 pub struct PwdCommand;
 pub struct CdCommand;
@@ -40,7 +32,6 @@
     file_indicators: bool,
 }
 
-<<<<<<< HEAD
 
 
 pub struct CommandOptions {
@@ -48,8 +39,6 @@
 }
     
 
-=======
->>>>>>> 6864260f
 impl CommandExecutor for PwdCommand {
     fn execute(&self, args: &[String]) -> Result<(), ShellError> {
         println!("{}", env::current_dir()?.display());
@@ -691,6 +680,67 @@
         Ok(())
     }
 
+    fn parse_timezone_name(&self, tz_name: &str) -> Option<i64> {
+        // Common timezone offsets
+        match tz_name {
+            "UTC" => Some(0),
+            "GMT" => Some(0),
+            "CET" => Some(3600), // Central European Time (UTC+1)
+            "CEST" => Some(7200), // Central European Summer Time (UTC+2)
+            "EET" => Some(7200), // Eastern European Time (UTC+2)
+            "EEST" => Some(10800), // Eastern European Summer Time (UTC+3)
+            "EST" => Some(-18000), // Eastern Standard Time (UTC-5)
+            "EDT" => Some(-14400), // Eastern Daylight Time (UTC-4)
+            "PST" => Some(-28800), // Pacific Standard Time (UTC-8)
+            "PDT" => Some(-25200), // Pacific Daylight Time (UTC-7)
+            _ => None,
+        }
+    }
+}
+
+
+
+impl CommandExecutor for CatCommand {
+    fn execute(&self, args: &[String]) -> Result<(), ShellError> {
+        let mut command_options = CommandOptions {
+            is_option: true,
+        };
+        // If no arguments provided, read from stdin
+        if args.is_empty() {
+            return self.read_from_stdin();
+        }
+        
+        //let mut has_error = false;
+
+        for file_path in args {
+            if file_path == "--" {
+                command_options.is_option = false;
+                if args.len() == 1 {
+                    return self.read_from_stdin();
+                }
+                continue;
+                
+            }
+            if file_path.starts_with('-') && file_path != "-" && command_options.is_option {
+                return Err(ShellError::InvalidOption(file_path.clone()));
+            }
+            match self.process_file(file_path) {
+                Ok(_) => {},
+                Err(e) => {
+                    eprintln!("cat: {}: {}", file_path, e);
+                    //has_error = true;
+                }
+            }
+        }
+
+        // if has_error {
+        //     Err(ShellError::ExecutionError("Some files could not be processed".to_string()))
+        // } else {
+        //     Ok(())
+        // }
+        Ok(())
+    }
+
     fn help(&self) -> &str {
         "cat [file...] - Concatenate and display files (reads from stdin if no files provided)"
     }
