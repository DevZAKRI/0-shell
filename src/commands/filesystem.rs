--- conflicted
+++ resolved
@@ -1,7 +1,6 @@
 use crate::commands::CommandExecutor;
 use crate::error::ShellError;
 use std::fs;
-<<<<<<< HEAD
 use std::io::{self, Read, Write};
 use std::path::Path;
 use std::os::unix::fs::PermissionsExt;
@@ -15,10 +14,6 @@
 const GREEN: &str = "\x1b[0;32m";      // Executables
 const CYAN: &str = "\x1b[0;36m";       // Symlinks
 
-=======
-use std::path::Path;
-use std::io;
->>>>>>> 1435cfa6
 pub struct PwdCommand;
 pub struct CdCommand;
 pub struct LsCommand;
