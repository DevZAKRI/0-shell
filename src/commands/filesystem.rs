--- conflicted
+++ resolved
@@ -25,7 +25,6 @@
 pub struct MvCommand;
 pub struct RmCommand;
 
-<<<<<<< HEAD
 #[derive(Debug)]
 struct LsFlags {
     show_hidden: bool,
@@ -34,12 +33,11 @@
 }
 
 
-=======
+
 pub struct CommandOptions {
     is_option: bool,
 }
     
->>>>>>> 14ef6255
 
 impl CommandExecutor for PwdCommand {
     fn execute(&self, args: &[String]) -> Result<(), ShellError> {
